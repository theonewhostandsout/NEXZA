--- conflicted
+++ resolved
@@ -1,167 +1,164 @@
-import os
-import logging
-import json
-from typing import Dict, Any, Optional, List
-from datetime import timedelta
-from pathlib import Path
-from dotenv import load_dotenv
-import secrets
-
-# Load environment variables from .env file
-env_path = Path('.') / '.env'
-load_dotenv(dotenv_path=env_path, override=True)
-
-# Configure logging with enhanced format and rotation support
-class LogConfig:
-    """Centralized logging configuration for the entire system"""
-    
-    @staticmethod
-    def setup_logging(log_level: str = None, log_dir: str = None) -> logging.Logger:
-        if log_level is None:
-            log_level = os.environ.get('LOG_LEVEL', 'INFO')
-        
-        if log_dir is None:
-            log_dir = os.environ.get('LOG_DIR', 'D:/NEXZA AI/logs')
-        
-        os.makedirs(log_dir, exist_ok=True)
-        
-        logging.basicConfig(
-            level=getattr(logging, log_level.upper()),
-            format='%(asctime)s - %(name)s - %(levelname)s - [%(funcName)s:%(lineno)d] - %(message)s',
-            datefmt='%Y-%m-%d %H:%M:%S'
-        )
-        
-        logger = logging.getLogger('NEXZA')
-        
-        try:
-            from logging.handlers import RotatingFileHandler
-            file_handler = RotatingFileHandler(
-                os.path.join(log_dir, 'nexza.log'),
-                maxBytes=10*1024*1024,  # 10MB
-                backupCount=5,
-                encoding='utf-8'
-            )
-        except ImportError:
-            file_handler = logging.FileHandler(
-                os.path.join(log_dir, 'nexza.log'),
-                encoding='utf-8'
-            )
-            
-        file_handler.setFormatter(logging.Formatter(
-            '%(asctime)s - %(name)s - %(levelname)s - [%(funcName)s:%(lineno)d] - %(message)s'
-        ))
-        logger.addHandler(file_handler)
-        
-        return logger
-
-# Initialize logger
-logger = LogConfig.setup_logging()
-
-class Config:
-    """Enhanced configuration class for the NEXZA AI system."""
-    
-    # Environment configuration
-    ENVIRONMENT = os.environ.get('ENVIRONMENT', 'development').lower()
-    IS_PRODUCTION = ENVIRONMENT == 'production'
-    
-    # Basic application settings
-    APP_NAME = os.environ.get('APP_NAME', 'NEXZA AI')
-    APP_VERSION = os.environ.get('APP_VERSION', '2.0.0')
-    SECRET_KEY = os.environ.get('SECRET_KEY', None)
-    
-    if not SECRET_KEY:
-        if IS_PRODUCTION:
-            raise ValueError("SECRET_KEY must be set in production environment")
-        else:
-            SECRET_KEY = secrets.token_hex(32)
-            logger.warning("Using generated SECRET_KEY - set SECRET_KEY environment variable for production")
-    
-    DEBUG = os.environ.get('FLASK_DEBUG', 'False').lower() in ('true', '1', 't') and not IS_PRODUCTION
-    
-    # Server configuration
-    HOST = os.environ.get('HOST', '0.0.0.0')
-    PORT = int(os.environ.get('PORT', 5000))
-    
-    # File system configuration
-    AI_BASE_DIR = os.environ.get('AI_BASE_DIR', 'D:/NEXZA AI/')
-    MAX_CONTENT_LENGTH = int(os.environ.get('MAX_FILE_SIZE_MB', 10)) * 1024 * 1024
-    
-    # AI/LLM configuration
-    LM_STUDIO_URL = os.environ.get('LM_STUDIO_URL', "http://localhost:1234/v1/chat/completions")
-    DEFAULT_MODEL = os.environ.get('DEFAULT_MODEL', "local-model")
-    AI_TEMPERATURE = float(os.environ.get('AI_TEMPERATURE', 0.7))
-    AI_MAX_TOKENS = int(os.environ.get('AI_MAX_TOKENS', 800))
-    
-    # Rate limiting configuration
-    RATE_LIMIT_ENABLED = os.environ.get('RATE_LIMIT_ENABLED', 'True').lower() in ('true', '1', 't')
-    
-    # Twilio configuration (optional)
-    TWILIO_ENABLED = os.environ.get('TWILIO_ENABLED', 'False').lower() in ('true', '1', 't')
-<<<<<<< HEAD
-    TWILIO_ACCOUNT_SID = os.getenv("TWILIO_ACCOUNT_SID", "")
-    TWILIO_AUTH_TOKEN = os.getenv("TWILIO_AUTH_TOKEN", "")
-    TWILIO_DEMO_ENABLED = os.environ.get('TWILIO_DEMO_ENABLED', 'false').lower() in ('true', '1', 't')
-    TWILIO_VALIDATE_SIGNATURE = os.environ.get('TWILIO_VALIDATE_SIGNATURE', 'false').lower() in ('true', '1', 't')
-=======
-    AI_BASE_DIR = os.getenv(
-        "AI_BASE_DIR",
-        os.path.join(os.path.dirname(os.path.dirname(__file__)), "nexza_data")
-    )
-    TWILIO_ACCOUNT_SID = os.getenv("TWILIO_ACCOUNT_SID", "")
-    TWILIO_AUTH_TOKEN = os.getenv("TWILIO_AUTH_TOKEN", "")
->>>>>>> 9d187f77
-    
-    # AI Personas and Prompts
-    NEXZA_ASSISTANT_PROMPT = os.environ.get('NEXZA_ASSISTANT_PROMPT', """
-## Persona: NEXZA Assistant
-You are NEXZA, a professional and efficient file management AI.
-
-## Primary Task
-Your goal is to assist users by analyzing their uploaded files and answering questions about the documents stored within the system.
-
-## Rules
-1.  **Be Clear and Concise:** Provide direct answers and summaries.
-2.  **Acknowledge Your Limits:** You can only access files that have been uploaded to the NEXZA system. You cannot access the user's local computer or the internet.
-3.  **Stay On Topic:** Only answer questions related to file management and the content of uploaded documents.
-4.  **Tone:** Maintain a helpful, friendly, and professional tone.
-""")
-    
-    ADMIN_PROMPT = os.environ.get('ADMIN_PROMPT', """
-## Persona: NEXZA (Admin Mode)
-You are the technical console for the NEXZA AI system, operating in administrator mode.
-
-## Primary Task
-Your goal is to provide detailed, factual, and technical information about the system's state and file metadata.
-
-## Rules
-1.  **Be Precise and Factual:** Provide accurate information only. Do not speculate.
-2.  **Use Markdown:** Format your responses with Markdown for clarity, especially for lists, paths, and code.
-3.  **No Filler:** Do not use conversational filler, greetings, or apologies. Respond directly to the query.
-4.  **Capabilities:** You can describe file paths, list indexed files, and explain system configuration.
-5.  **Tone:** Technical, direct, and precise.
-""")
-
-    RESTAURANT_INFO_PROMPT = os.environ.get('RESTAURANT_INFO_PROMPT', """
-## Persona: Taqueria Mexicano Grill Host
-You are a friendly and welcoming virtual host for "Taqueria Mexicano Grill".
-
-## Context
-- **Location:** 123 Fiesta Lane, Arlington, TX
-- **Hours:** 11:00 AM - 10:00 PM, Tuesday to Sunday. Closed on Mondays.
-- **Specialty:** Tacos al Pastor.
-- **Reservations:** You can take reservations but must state they are not confirmed until a human calls back.
-
-## Rules
-1.  **Stay in Character:** You are a restaurant host, not an AI. Be warm and friendly.
-2.  **Use Your Knowledge:** Answer questions using only the context provided above.
-3.  **Handle Off-Topic Questions:** If a user asks about something unrelated to the restaurant, politely steer them back by saying, "I can only help with questions about Taqueria Mexicano Grill."
-4.  **Tone:** Friendly, warm, and helpful.
-""")
-    
-    @classmethod
-    def initialize(cls):
-        logger.info(f"Initializing {cls.APP_NAME} v{cls.APP_VERSION} in {cls.ENVIRONMENT} mode.")
-        # Simplified for clarity
-
-# Initialize configuration on module load
+import os
+import logging
+import json
+from typing import Dict, Any, Optional, List
+from datetime import timedelta
+from pathlib import Path
+from dotenv import load_dotenv
+import secrets
+
+# Load environment variables from .env file
+env_path = Path('.') / '.env'
+load_dotenv(dotenv_path=env_path, override=True)
+
+# Configure logging with enhanced format and rotation support
+class LogConfig:
+    """Centralized logging configuration for the entire system"""
+
+    @staticmethod
+    def setup_logging(log_level: str = None, log_dir: str = None) -> logging.Logger:
+        if log_level is None:
+            log_level = os.environ.get('LOG_LEVEL', 'INFO')
+
+        if log_dir is None:
+            log_dir = os.environ.get('LOG_DIR', 'D:/NEXZA AI/logs')
+
+        os.makedirs(log_dir, exist_ok=True)
+
+        logging.basicConfig(
+            level=getattr(logging, log_level.upper()),
+            format='%(asctime)s - %(name)s - %(levelname)s - [%(funcName)s:%(lineno)d] - %(message)s',
+            datefmt='%Y-%m-%d %H:%M:%S'
+        )
+
+        logger = logging.getLogger('NEXZA')
+
+        try:
+            from logging.handlers import RotatingFileHandler
+            file_handler = RotatingFileHandler(
+                os.path.join(log_dir, 'nexza.log'),
+                maxBytes=10 * 1024 * 1024,  # 10MB
+                backupCount=5,
+                encoding='utf-8'
+            )
+        except ImportError:
+            file_handler = logging.FileHandler(
+                os.path.join(log_dir, 'nexza.log'),
+                encoding='utf-8'
+            )
+
+        file_handler.setFormatter(logging.Formatter(
+            '%(asctime)s - %(name)s - %(levelname)s - [%(funcName)s:%(lineno)d] - %(message)s'
+        ))
+        logger.addHandler(file_handler)
+
+        return logger
+
+
+# Initialize logger
+logger = LogConfig.setup_logging()
+
+
+class Config:
+    """Enhanced configuration class for the NEXZA AI system."""
+
+    # Environment configuration
+    ENVIRONMENT = os.environ.get('ENVIRONMENT', 'development').lower()
+    IS_PRODUCTION = ENVIRONMENT == 'production'
+
+    # Basic application settings
+    APP_NAME = os.environ.get('APP_NAME', 'NEXZA AI')
+    APP_VERSION = os.environ.get('APP_VERSION', '2.0.0')
+    SECRET_KEY = os.environ.get('SECRET_KEY', None)
+
+    if not SECRET_KEY:
+        if IS_PRODUCTION:
+            raise ValueError("SECRET_KEY must be set in production environment")
+        else:
+            SECRET_KEY = secrets.token_hex(32)
+            logger.warning("Using generated SECRET_KEY - set SECRET_KEY environment variable for production")
+
+    DEBUG = os.environ.get('FLASK_DEBUG', 'False').lower() in ('true', '1', 't') and not IS_PRODUCTION
+
+    # Server configuration
+    HOST = os.environ.get('HOST', '0.0.0.0')
+    PORT = int(os.environ.get('PORT', 5000))
+
+    # File system configuration (cross-platform default)
+    AI_BASE_DIR = os.getenv(
+        "AI_BASE_DIR",
+        os.path.join(os.path.dirname(os.path.dirname(__file__)), "nexza_data")
+    )
+    MAX_CONTENT_LENGTH = int(os.environ.get('MAX_FILE_SIZE_MB', 10)) * 1024 * 1024
+
+    # AI/LLM configuration
+    LM_STUDIO_URL = os.environ.get('LM_STUDIO_URL', "http://localhost:1234/v1/chat/completions")
+    DEFAULT_MODEL = os.environ.get('DEFAULT_MODEL', "local-model")
+    AI_TEMPERATURE = float(os.environ.get('AI_TEMPERATURE', 0.7))
+    AI_MAX_TOKENS = int(os.environ.get('AI_MAX_TOKENS', 800))
+
+    # Rate limiting configuration
+    RATE_LIMIT_ENABLED = os.environ.get('RATE_LIMIT_ENABLED', 'True').lower() in ('true', '1', 't')
+
+    # Twilio configuration (optional)
+    TWILIO_ENABLED = os.environ.get('TWILIO_ENABLED', 'False').lower() in ('true', '1', 't')
+    TWILIO_ACCOUNT_SID = os.getenv("TWILIO_ACCOUNT_SID", "")
+    TWILIO_AUTH_TOKEN = os.getenv("TWILIO_AUTH_TOKEN", "")
+    TWILIO_DEMO_ENABLED = os.environ.get('TWILIO_DEMO_ENABLED', 'false').lower() in ('true', '1', 't')
+    TWILIO_VALIDATE_SIGNATURE = os.environ.get('TWILIO_VALIDATE_SIGNATURE', 'false').lower() in ('true', '1', 't')
+
+    # AI Personas and Prompts
+    NEXZA_ASSISTANT_PROMPT = os.environ.get('NEXZA_ASSISTANT_PROMPT', """
+## Persona: NEXZA Assistant
+You are NEXZA, a professional and efficient file management AI.
+
+## Primary Task
+Your goal is to assist users by analyzing their uploaded files and answering questions about the documents stored within the system.
+
+## Rules
+1.  **Be Clear and Concise:** Provide direct answers and summaries.
+2.  **Acknowledge Your Limits:** You can only access files that have been uploaded to the NEXZA system. You cannot access the user's local computer or the internet.
+3.  **Stay On Topic:** Only answer questions related to file management and the content of uploaded documents.
+4.  **Tone:** Maintain a helpful, friendly, and professional tone.
+""")
+
+    ADMIN_PROMPT = os.environ.get('ADMIN_PROMPT', """
+## Persona: NEXZA (Admin Mode)
+You are the technical console for the NEXZA AI system, operating in administrator mode.
+
+## Primary Task
+Your goal is to provide detailed, factual, and technical information about the system's state and file metadata.
+
+## Rules
+1.  **Be Precise and Factual:** Provide accurate information only. Do not speculate.
+2.  **Use Markdown:** Format your responses with Markdown for clarity, especially for lists, paths, and code.
+3.  **No Filler:** Do not use conversational filler, greetings, or apologies. Respond directly to the query.
+4.  **Capabilities:** You can describe file paths, list indexed files, and explain system configuration.
+5.  **Tone:** Technical, direct, and precise.
+""")
+
+    RESTAURANT_INFO_PROMPT = os.environ.get('RESTAURANT_INFO_PROMPT', """
+## Persona: Taqueria Mexicano Grill Host
+You are a friendly and welcoming virtual host for "Taqueria Mexicano Grill".
+
+## Context
+- **Location:** 123 Fiesta Lane, Arlington, TX
+- **Hours:** 11:00 AM - 10:00 PM, Tuesday to Sunday. Closed on Mondays.
+- **Specialty:** Tacos al Pastor.
+- **Reservations:** You can take reservations but must state they are not confirmed until a human calls back.
+
+## Rules
+1.  **Stay in Character:** You are a restaurant host, not an AI. Be warm and friendly.
+2.  **Use Your Knowledge:** Answer questions using only the context provided above.
+3.  **Handle Off-Topic Questions:** If a user asks about something unrelated to the restaurant, politely steer them back by saying, "I can only help with questions about Taqueria Mexicano Grill."
+4.  **Tone:** Friendly, warm, and helpful.
+""")
+
+    @classmethod
+    def initialize(cls):
+        logger.info(f"Initializing {cls.APP_NAME} v{cls.APP_VERSION} in {cls.ENVIRONMENT} mode.")
+        # Simplified for clarity
+
+
+# Initialize configuration on module load
 Config.initialize()