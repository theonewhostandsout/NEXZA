--- conflicted
+++ resolved
@@ -18,39 +18,42 @@
     # fallback if run as a script without package context
     from config import Config, logger
 
-# --- Conversation Manager ---
+
+# --- Conversation Manager ------------------------------------------------------
 class ConversationManager:
     """Thread-safe conversation history manager with automatic pruning"""
-    
+
     def __init__(self, max_history_per_session: int = 50, max_sessions: int = 100):
         self._history: Dict[str, deque] = {}
         self._max_history = max_history_per_session
         self._max_sessions = max_sessions
         self._last_access: Dict[str, datetime] = {}
         self._lock = Lock()
-    
-    def add_message(self, session_id: str, message: Dict[str, Any], system_prompt: Optional[str] = None) -> None:
+
+    def add_message(
+        self,
+        session_id: str,
+        message: Dict[str, Any],
+        system_prompt: Optional[str] = None,
+    ) -> None:
         with self._lock:
             if not self._validate_session_id(session_id):
                 raise ValueError(f"Invalid session ID: {session_id}")
-            
+
             if session_id not in self._history:
                 if len(self._history) >= self._max_sessions:
                     self._prune_old_sessions()
-                
+
                 self._history[session_id] = deque(maxlen=self._max_history)
                 prompt_content = system_prompt or Config.NEXZA_ASSISTANT_PROMPT
-                self._history[session_id].append({
-                    "role": "system",
-                    "content": prompt_content
-                })
-            
+                self._history[session_id].append({"role": "system", "content": prompt_content})
+
             if "timestamp" not in message:
                 message["timestamp"] = datetime.now().isoformat()
-            
+
             self._history[session_id].append(message)
             self._last_access[session_id] = datetime.now()
-    
+
     def get_history(self, session_id: str) -> List[Dict[str, Any]]:
         with self._lock:
             if session_id in self._history:
@@ -59,24 +62,27 @@
             return []
 
     def _validate_session_id(self, session_id: str) -> bool:
-        return bool(re.match(r'^[a-zA-Z0-9_-]+$', session_id)) and len(session_id) <= 128
+        return bool(re.match(r"^[a-zA-Z0-9_-]+$", session_id)) and len(session_id) <= 128
 
     def _prune_old_sessions(self) -> None:
-        if not self._last_access: return
+        if not self._last_access:
+            return
         sorted_sessions = sorted(self._last_access.items(), key=lambda x: x[1])
         sessions_to_remove = len(self._history) - self._max_sessions + 1
         for session_id, _ in sorted_sessions[:sessions_to_remove]:
             del self._history[session_id]
             del self._last_access[session_id]
 
-# --- File Index Manager ---
+
+# --- File Index Manager --------------------------------------------------------
 class FileIndexManager:
     """File index with search optimization"""
+
     def __init__(self, max_index_size: int = 10000):
         self._index: Dict[str, Dict[str, Any]] = {}
         self._max_size = max_index_size
         self._lock = Lock()
-    
+
     def add_file(self, path: str, metadata: Dict[str, Any]) -> bool:
         with self._lock:
             if len(self._index) >= self._max_size:
@@ -98,12 +104,13 @@
         with self._lock:
             return self._index.copy()
 
+
 # Initialize managers
 conversation_manager = ConversationManager()
 file_index_manager = FileIndexManager()
 
-# --- AI and Response Logic ---
-
+
+# --- AI and Response Logic (for non-Twilio features that use LM Studio) -------
 def make_ai_request(messages: List[Dict[str, str]], temperature: float, max_tokens: int) -> Optional[str]:
     """Centralized AI request handling"""
     try:
@@ -112,52 +119,56 @@
             "messages": messages,
             "temperature": temperature,
             "max_tokens": max_tokens,
-            "stream": False
+            "stream": False,
         }
         response = requests.post(
             Config.LM_STUDIO_URL,
             json=payload,
-            headers={'Content-Type': 'application/json'},
-            timeout=60
+            headers={"Content-Type": "application/json"},
+            timeout=60,
         )
         response.raise_for_status()
         data = response.json()
-        if 'choices' in data and data['choices']:
-            return data['choices'][0]['message']['content']
+        if "choices" in data and data["choices"]:
+            return data["choices"][0]["message"]["content"]
     except requests.exceptions.RequestException as e:
         logger.error(f"AI request failed: {e}")
     return None
 
-def get_smart_response(user_input: str, session_id: str, fs_manager, persona: str = 'NEXZA_ASSISTANT') -> str:
+
+def get_smart_response(user_input: str, session_id: str, fs_manager, persona: str = "NEXZA_ASSISTANT") -> str:
     """Determines whether to search files or just chat."""
     return get_web_chat_response(user_input, session_id, fs_manager, persona)
 
-def get_web_chat_response(user_input: str, session_id: str, fs_manager, persona: str = 'NEXZA_ASSISTANT') -> str:
+
+def get_web_chat_response(user_input: str, session_id: str, fs_manager, persona: str = "NEXZA_ASSISTANT") -> str:
     """Handles generating a chat response using conversation history."""
     try:
         prompt_map = {
-            'NEXZA_ASSISTANT': Config.NEXZA_ASSISTANT_PROMPT,
-            'ADMIN_MODE': Config.ADMIN_PROMPT
+            "NEXZA_ASSISTANT": Config.NEXZA_ASSISTANT_PROMPT,
+            "ADMIN_MODE": Config.ADMIN_PROMPT,
         }
         system_prompt = prompt_map.get(persona, Config.NEXZA_ASSISTANT_PROMPT)
-        
-        # FIX: Removed extra period before 'add_message'
-        conversation_manager.add_message(session_id, {"role": "user", "content": user_input}, system_prompt=system_prompt)
-        
+
+        conversation_manager.add_message(
+            session_id, {"role": "user", "content": user_input}, system_prompt=system_prompt
+        )
+
         messages = conversation_manager.get_history(session_id)
-        
-        ai_response = make_ai_request(messages, temperature=Config.AI_TEMPERATURE, max_tokens=Config.AI_MAX_TOKENS)
-        
+
+        ai_response = make_ai_request(
+            messages, temperature=Config.AI_TEMPERATURE, max_tokens=Config.AI_MAX_TOKENS
+        )
+
         if ai_response:
-            # Clean up the AI's response to remove the "internal monologue"
+            # Minimal cleanup
             clean_response = ai_response
             greetings = ["Hello!", "Hi there!", "Hi!"]
             for greeting in greetings:
                 if greeting in ai_response:
-                    # Take the greeting and everything after it
-                    clean_response = ai_response[ai_response.find(greeting):]
+                    clean_response = ai_response[ai_response.find(greeting) :]
                     break
-            
+
             conversation_manager.add_message(session_id, {"role": "assistant", "content": clean_response})
             return clean_response
         else:
@@ -166,45 +177,59 @@
         logger.error(f"Error in chat response: {e}")
         return "I encountered an error processing your message."
 
-# --- File Organization and Analysis Logic ---
-
+
+# --- File Organization and Analysis Logic -------------------------------------
 def organize_file(filename: str, file_content: str, fs_manager) -> Dict[str, Any]:
     """Organizes a file based on AI analysis."""
     analysis = analyze_file_with_ai(filename, file_content)
-    
-    category = analysis.get('category', 'other')
-    suggested_path = analysis.get('suggested_path', f"{category}/{filename}")
-    
+
+    category = analysis.get("category", "other")
+    suggested_path = analysis.get("suggested_path", f"{category}/{filename}")
+
     success, message = fs_manager.write_file(suggested_path, file_content)
-    
+
     if success:
-        file_index_manager.add_file(suggested_path, {
-            "original_name": filename,
-            "upload_date": datetime.now().isoformat(),
-            "analysis": analysis,
-            "content": file_content[:2000]
-        })
+        file_index_manager.add_file(
+            suggested_path,
+            {
+                "original_name": filename,
+                "upload_date": datetime.now().isoformat(),
+                "analysis": analysis,
+                "content": file_content[:2000],
+            },
+        )
         return {"success": True, "final_path": suggested_path, "analysis": analysis}
     else:
         return {"success": False, "error": message}
 
+
 def get_fallback_analysis(filename: str) -> Dict[str, Any]:
     """Provide basic analysis when AI is unavailable"""
     extension = os.path.splitext(filename)[1].lower()
-    extension_map = {'.py': 'code', '.js': 'code', '.html': 'code', '.css': 'code', '.json': 'data', '.csv': 'data', '.txt': 'documentation', '.md': 'documentation'}
-    category = extension_map.get(extension, 'other')
+    extension_map = {
+        ".py": "code",
+        ".js": "code",
+        ".html": "code",
+        ".css": "code",
+        ".json": "data",
+        ".csv": "data",
+        ".txt": "documentation",
+        ".md": "documentation",
+    }
+    category = extension_map.get(extension, "other")
     return {
         "category": category,
         "tags": ["unknown"],
         "summary": "AI analysis failed. File placed in fallback directory.",
-        "suggested_path": f"{category}/{filename}"
+        "suggested_path": f"{category}/{filename}",
     }
+
 
 def analyze_file_with_ai(filename: str, file_content: str) -> Dict[str, Any]:
     """Analyzes file content to determine category and metadata with a more robust prompt."""
     try:
         content_preview = file_content[:1500]
-        
+
         analysis_prompt = f"""You are a file analysis bot. Your only function is to analyze the provided file information and respond with a single, valid JSON object. Do not include any other text, greetings, or explanations.
 
 Analyze this file:
@@ -221,39 +246,42 @@
 }}"""
 
         messages = [
-            {"role": "system", "content": "You are a file analysis system. Respond only with a single, valid JSON object and nothing else."},
-            {"role": "user", "content": analysis_prompt}
+            {
+                "role": "system",
+                "content": "You are a file analysis system. Respond only with a single, valid JSON object and nothing else.",
+            },
+            {"role": "user", "content": analysis_prompt},
         ]
-        
+
         response_text = make_ai_request(messages, temperature=0.0, max_tokens=500)
-        
+
         if response_text:
-            json_match = re.search(r'\{.*\}', response_text, re.DOTALL)
+            json_match = re.search(r"\{.*\}", response_text, re.DOTALL)
             if json_match:
                 return json.loads(json_match.group())
             else:
-                 logger.error("No JSON object found in the AI analysis response.")
-        
+                logger.error("No JSON object found in the AI analysis response.")
+
         return get_fallback_analysis(filename)
-        
+
     except Exception as e:
         logger.error(f"Error in AI analysis: {e}")
         return get_fallback_analysis(filename)
 
-# --- Other Utilities ---
-
+
+# --- Twilio request validation & sanitizers -----------------------------------
 def validate_twilio_request(f):
-    """Decorator to validate incoming Twilio requests."""
+    """Decorator to validate incoming Twilio requests (env-gated)."""
     @wraps(f)
     def decorated_function(*args, **kwargs):
         if not Config.TWILIO_VALIDATE_SIGNATURE:
             return f(*args, **kwargs)
 
         validator = RequestValidator(Config.TWILIO_AUTH_TOKEN)
-        
+
         url = request.url
         form_data = request.form
-        signature = request.headers.get('X-Twilio-Signature', '')
+        signature = request.headers.get("X-Twilio-Signature", "")
 
         if not signature:
             logger.warning(f"Missing Twilio signature for {url}")
@@ -264,8 +292,9 @@
         else:
             logger.warning(f"Failed Twilio validation for {url}")
             return abort(403)
-            
+
     return decorated_function
+
 
 def sanitize_user_input(text: str, max_length: int = 10000) -> str:
     """Sanitizes user input to prevent basic injection attacks."""
@@ -273,39 +302,40 @@
         return ""
     return text[:max_length].strip()
 
+
 def initialize_system(fs_manager):
     """Initializes system components like the file index."""
     logger.info("System initialization complete.")
 
-<<<<<<< HEAD
+
 def xml_escape(s: str) -> str:
-    """Escapes a string for use in XML."""
+    """Escapes a string for safe inclusion in XML/TwiML."""
     import html
     return html.escape(s or "", quote=True)
 
+
 def validate_phone_number(phone_number: str) -> bool:
     """
-    Validates a phone number.
-    A simple validator for E.164 format.
+    Validates a phone number in E.164 format (very simple check).
     """
     if not isinstance(phone_number, str):
         return False
     # Regex for E.164 format
-    return re.match(r'^\+[1-9]\d{1,14}$', phone_number) is not None
-
-=======
->>>>>>> 9d187f77
-def clean_user_facing_text(text):
-    import re
+    return re.match(r"^\+[1-9]\d{1,14}$", phone_number) is not None
+
+
+def clean_user_facing_text(text: str) -> str:
+    """Removes internal/debug content and collapses whitespace for user-facing output."""
     # Remove triple-backticked code blocks
-    text = re.sub(r'```[\s\S]*?```', '', text)
+    text = re.sub(r"```[\s\S]*?```", "", text)
     # Remove lines starting with unwanted prefixes
-    text = '\n'.join(
-        line for line in text.splitlines()
-        if not re.match(r'^(thoughts:|analysis:|meta:|system:|debug:)', line.strip(), re.IGNORECASE)
+    text = "\n".join(
+        line
+        for line in text.splitlines()
+        if not re.match(r"^(thoughts:|analysis:|meta:|system:|debug:)", line.strip(), re.IGNORECASE)
     )
     # Remove bracketed stage notes like [thinking...] or (internal note)
-    text = re.sub(r'\[(.*?)\]|\((.*?)\)', '', text)
+    text = re.sub(r"\[(.*?)\]|\((.*?)\)", "", text)
     # Collapse extra whitespace
-    text = re.sub(r'\s+', ' ', text).strip()
+    text = re.sub(r"\s+", " ", text).strip()
     return text